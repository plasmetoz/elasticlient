--- conflicted
+++ resolved
@@ -6,13 +6,9 @@
 #include <sstream>
 #include <iostream>
 #include <vector>
-<<<<<<< HEAD
+#include <mutex>
 #include <rapidjson/document.h>
 #include <rapidjson/writer.h>
-=======
-#include <mutex>
-#include <json/json.h>
->>>>>>> ffb50ce0
 #include <cpr/cpr.h>
 #include <httpmockserver/mock_server.h>
 #include <httpmockserver/test_environment.h>
@@ -329,9 +325,6 @@
     ASSERT_TRUE(scrollInstance.next(result));
     ASSERT_EQ(3UL, result.document["hits"]["hits"].Size());
     scrollInstance.clear();
-<<<<<<< HEAD
-    ASSERT_FALSE(scrollInstance.next(result));
-=======
     // Check if scroll DELETE was sent properly
     lastCallData = httpMock->getLastCallData();
     ASSERT_EQ("/_search/scroll/", lastCallData.url);
@@ -339,7 +332,6 @@
     ASSERT_EQ("{\"scroll_id\": [\"A1\"]}", lastCallData.data);
 
     ASSERT_FALSE(scrollInstance.next(hits));
->>>>>>> ffb50ce0
 }
 
 
